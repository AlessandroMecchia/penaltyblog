--- conflicted
+++ resolved
@@ -12,20 +12,6 @@
         os: [ubuntu-latest, macos-latest, windows-latest]
         python-version: ["3.10", "3.11", "3.12", "3.13"]
     steps:
-<<<<<<< HEAD
-    - uses: actions/checkout@v4
-    - name: Set up Python ${{ matrix.python-version }}
-      uses: actions/setup-python@v4
-      with:
-        python-version: ${{ matrix.python-version }}
-    - name: Install dependencies
-      run: |
-        python -m pip install --upgrade pip
-        pip install .[dev]
-        python -c "import penaltyblog as pb; pb.install_stan()"
-    - name: Run tests
-      run: pytest
-=======
       - name: Checkout repository
         uses: actions/checkout@v3
 
@@ -43,5 +29,4 @@
       - name: Run tests
         run: |
           cd ..
-          pytest --import-mode=importlib --maxfail=1 --disable-warnings -q  -m "not local"
->>>>>>> 1a5c6c8e
+          pytest --import-mode=importlib --maxfail=1 --disable-warnings -q  -m "not local"