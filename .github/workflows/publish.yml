--- conflicted
+++ resolved
@@ -1,15 +1,9 @@
 name: Test Build and Publish
 
 on:
-<<<<<<< HEAD
-  release:
-    types: [published]
-  workflow_dispatch:
-=======
   workflow_dispatch:
   # pull_request:
   #   branches: [main, master]
->>>>>>> 1a5c6c8e
 
 jobs:
   build_wheels:
